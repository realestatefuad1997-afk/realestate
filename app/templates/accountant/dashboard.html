{% extends 'base.html' %}
{% block title %}{{ _('Accountant Dashboard') }}{% endblock %}

{% block content %}
<<<<<<< HEAD
<h3 class="mb-4 text-primary">{{ _('Accountant Dashboard') }}</h3>

<!-- ملخص المدفوعات وإجراءات التصدير -->
<div class="d-flex flex-column flex-md-row justify-content-between align-items-center mb-4 gap-3">
  <div class="card shadow-sm border-0 flex-grow-1">
    <div class="card-body text-success fw-bold fs-5 text-center">
      {{ _('Total Paid') }}: {{ total_paid }}
    </div>
  </div>
  <div class="d-flex gap-2">
    <a class="btn btn-outline-success btn-sm fw-bold" href="{{ url_for('accountant.export_payments_excel') }}">
      <i class="bi bi-file-earmark-excel me-1"></i>{{ _('Export Excel') }}
    </a>
    <a class="btn btn-outline-secondary btn-sm fw-bold" href="{{ url_for('accountant.export_payments_pdf') }}">
      <i class="bi bi-file-earmark-pdf me-1"></i>{{ _('Export PDF') }}
    </a>
  </div>
</div>

<!-- جدول المدفوعات -->
<div class="card shadow-sm border-0">
  <div class="card-body table-responsive">
    <table class="table table-hover table-striped align-middle mb-0">
      <thead class="table-dark text-center">
        <tr>
          <th>#</th>
          <th>{{ _('Due Date') }}</th>
          <th>{{ _('Amount') }}</th>
          <th>{{ _('Status') }}</th>
          <th>{{ _('Actions') }}</th>
        </tr>
      </thead>
      <tbody class="text-center">
        {% for p in payments %}
        <tr>
          <td>{{ p.id }}</td>
          <td>{{ p.due_date }}</td>
          <td class="text-success fw-bold">{{ p.amount }}</td>
          <td>
            {% if p.status == 'paid' %}
              <span class="badge bg-success">{{ _('Paid') }}</span>
            {% else %}
              <span class="badge bg-warning text-dark">{{ _('Unpaid') }}</span>
            {% endif %}
          </td>
          <td class="d-flex flex-wrap justify-content-center gap-1">
            <form method="post" action="{{ url_for('accountant.mark_payment', payment_id=p.id) }}">
              <input type="hidden" name="status" value="{{ 'unpaid' if p.status=='paid' else 'paid' }}">
              <button class="btn btn-outline-primary btn-sm fw-bold" type="submit">
                <i class="bi bi-arrow-repeat me-1"></i>{{ _('Toggle') }}
              </button>
            </form>
            <a class="btn btn-outline-dark btn-sm fw-bold" href="{{ url_for('accountant.generate_invoice', payment_id=p.id) }}">
              <i class="bi bi-receipt me-1"></i>{{ _('Generate Invoice') }}
            </a>
            {% if p.invoice %}
            <a class="btn btn-outline-success btn-sm fw-bold" href="{{ url_for('accountant.download_invoice', payment_id=p.id) }}">
              <i class="bi bi-download me-1"></i>{{ _('Download') }}
            </a>
            {% endif %}
          </td>
        </tr>
        {% else %}
        <tr>
          <td colspan="5" class="text-center text-muted">{{ _('No data') }}</td>
        </tr>
        {% endfor %}
      </tbody>
    </table>
  </div>
</div>

=======
<h3 class="mb-3">{{ _('Accountant Dashboard') }}</h3>

<div class="row g-3 mb-3">
  <div class="col-12 col-md-3">
    <div class="card h-100">
      <div class="card-body">
        <div class="d-flex justify-content-between align-items-center">
          <div>
            <div class="text-muted small">{{ _('Total Income') }}</div>
            <div class="h5 mb-0">{{ total_income }}</div>
          </div>
          <i class="bi bi-cash-stack fs-2 text-success"></i>
        </div>
      </div>
    </div>
  </div>
  <div class="col-12 col-md-3">
    <div class="card h-100">
      <div class="card-body">
        <div class="d-flex justify-content-between align-items-center">
          <div>
            <div class="text-muted small">{{ _('Total Expenses') }}</div>
            <div class="h5 mb-0">{{ total_expenses }}</div>
          </div>
          <i class="bi bi-receipt fs-2 text-danger"></i>
        </div>
      </div>
    </div>
  </div>
  <div class="col-12 col-md-3">
    <div class="card h-100">
      <div class="card-body">
        <div class="d-flex justify-content-between align-items-center">
          <div>
            <div class="text-muted small">{{ _('Net Profit') }}</div>
            <div class="h5 mb-0">{{ net_profit }}</div>
          </div>
          <i class="bi bi-graph-up-arrow fs-2 text-primary"></i>
        </div>
      </div>
    </div>
  </div>
  <div class="col-12 col-md-3">
    <div class="card h-100">
      <div class="card-body">
        <div class="d-flex justify-content-between align-items-center">
          <div>
            <div class="text-muted small">{{ _('Unpaid Payments') }}</div>
            <div class="h5 mb-0">{{ unpaid_count }}</div>
          </div>
          <i class="bi bi-exclamation-triangle fs-2 text-warning"></i>
        </div>
      </div>
    </div>
  </div>
</div>

<div class="row g-3 mb-4">
  <div class="col-12 col-lg-8">
    <div class="card h-100">
      <div class="card-header d-flex justify-content-between align-items-center">
        <span>{{ _('Monthly Income vs Expenses vs Profit') }}</span>
        <div>
          <a class="btn btn-sm btn-outline-success" href="{{ url_for('accountant.export_payments_excel') }}">{{ _('Export Excel') }}</a>
          <a class="btn btn-sm btn-outline-secondary" href="{{ url_for('accountant.export_payments_pdf') }}">{{ _('Export PDF') }}</a>
        </div>
      </div>
      <div class="card-body">
        <canvas id="chartMonthly" height="120"></canvas>
      </div>
    </div>
  </div>
  <div class="col-12 col-lg-4">
    <div class="card h-100">
      <div class="card-header">{{ _('Alerts') }}</div>
      <div class="card-body">
        <h6 class="text-muted">{{ _('Due Soon (next 3 days)') }}</h6>
        <ul class="list-group mb-3">
          {% for p in due_soon %}
          <li class="list-group-item d-flex justify-content-between align-items-center">
            <span>#{{ p.id }} — {{ p.due_date }}</span>
            <span class="badge text-bg-warning">{{ p.amount }}</span>
          </li>
          {% else %}
          <li class="list-group-item text-muted">{{ _('No upcoming dues') }}</li>
          {% endfor %}
        </ul>
        <h6 class="text-muted">{{ _('Overdue') }}</h6>
        <ul class="list-group">
          {% for p in overdue %}
          <li class="list-group-item d-flex justify-content-between align-items-center">
            <span>#{{ p.id }} — {{ p.due_date }}</span>
            <span class="badge text-bg-danger">{{ p.amount }}</span>
          </li>
          {% else %}
          <li class="list-group-item text-muted">{{ _('No overdue items') }}</li>
          {% endfor %}
        </ul>
      </div>
    </div>
  </div>
</div>

<div class="card">
  <div class="card-header">{{ _('All Payments') }}</div>
  <div class="card-body p-0">
    <div class="table-responsive">
      <table class="table table-hover mb-0">
        <thead>
          <tr>
            <th>#</th>
            <th>{{ _('Due Date') }}</th>
            <th>{{ _('Amount') }}</th>
            <th>{{ _('Status') }}</th>
            <th class="text-end">{{ _('Actions') }}</th>
          </tr>
        </thead>
        <tbody>
          {% for p in payments %}
          <tr>
            <td>{{ p.id }}</td>
            <td>{{ p.due_date }}</td>
            <td>{{ p.amount }}</td>
            <td>
              <span class="badge {{ 'text-bg-success' if p.status=='paid' else 'text-bg-warning' }}">{{ p.status }}</span>
            </td>
            <td class="text-end">
              <form class="d-inline" method="post" action="{{ url_for('accountant.mark_payment', payment_id=p.id) }}">
                <input type="hidden" name="status" value="{{ 'unpaid' if p.status=='paid' else 'paid' }}">
                <button class="btn btn-sm btn-outline-primary" type="submit">{{ _('Toggle') }}</button>
              </form>
              <a class="btn btn-sm btn-outline-dark" href="{{ url_for('accountant.generate_invoice', payment_id=p.id) }}">{{ _('Generate Invoice') }}</a>
              {% if p.invoice %}
              <a class="btn btn-sm btn-outline-success" href="{{ url_for('accountant.download_invoice', payment_id=p.id) }}">{{ _('Download') }}</a>
              {% endif %}
            </td>
          </tr>
          {% else %}
          <tr><td colspan="5" class="text-center text-muted py-4">{{ _('No data') }}</td></tr>
          {% endfor %}
        </tbody>
      </table>
    </div>
  </div>
</div>
{% endblock %}

{% block scripts %}
{{ super() }}
<script src="https://cdn.jsdelivr.net/npm/chart.js"></script>
<script>
  const labels = {{ month_labels|tojson }};
  const income = {{ monthly_income|tojson }};
  const expenses = {{ monthly_expenses|tojson }};
  const profit = {{ monthly_profit|tojson }};
  const ctx = document.getElementById('chartMonthly').getContext('2d');
  const chart = new Chart(ctx, {
    type: 'line',
    data: {
      labels,
      datasets: [
        {label: '{{ _('Income') }}', data: income, borderColor: '#198754', backgroundColor: 'rgba(25,135,84,0.1)', tension: 0.25},
        {label: '{{ _('Expenses') }}', data: expenses, borderColor: '#dc3545', backgroundColor: 'rgba(220,53,69,0.1)', tension: 0.25},
        {label: '{{ _('Profit') }}', data: profit, borderColor: '#0d6efd', backgroundColor: 'rgba(13,110,253,0.1)', tension: 0.25}
      ]
    },
    options: {
      responsive: true,
      maintainAspectRatio: false,
      interaction: { mode: 'nearest', intersect: false },
      plugins: { legend: { position: 'bottom' } },
      scales: {
        y: { beginAtZero: true }
      }
    }
  });
</script>
>>>>>>> 718c5225
{% endblock %}<|MERGE_RESOLUTION|>--- conflicted
+++ resolved
@@ -1,81 +1,6 @@
 {% extends 'base.html' %}
 {% block title %}{{ _('Accountant Dashboard') }}{% endblock %}
-
 {% block content %}
-<<<<<<< HEAD
-<h3 class="mb-4 text-primary">{{ _('Accountant Dashboard') }}</h3>
-
-<!-- ملخص المدفوعات وإجراءات التصدير -->
-<div class="d-flex flex-column flex-md-row justify-content-between align-items-center mb-4 gap-3">
-  <div class="card shadow-sm border-0 flex-grow-1">
-    <div class="card-body text-success fw-bold fs-5 text-center">
-      {{ _('Total Paid') }}: {{ total_paid }}
-    </div>
-  </div>
-  <div class="d-flex gap-2">
-    <a class="btn btn-outline-success btn-sm fw-bold" href="{{ url_for('accountant.export_payments_excel') }}">
-      <i class="bi bi-file-earmark-excel me-1"></i>{{ _('Export Excel') }}
-    </a>
-    <a class="btn btn-outline-secondary btn-sm fw-bold" href="{{ url_for('accountant.export_payments_pdf') }}">
-      <i class="bi bi-file-earmark-pdf me-1"></i>{{ _('Export PDF') }}
-    </a>
-  </div>
-</div>
-
-<!-- جدول المدفوعات -->
-<div class="card shadow-sm border-0">
-  <div class="card-body table-responsive">
-    <table class="table table-hover table-striped align-middle mb-0">
-      <thead class="table-dark text-center">
-        <tr>
-          <th>#</th>
-          <th>{{ _('Due Date') }}</th>
-          <th>{{ _('Amount') }}</th>
-          <th>{{ _('Status') }}</th>
-          <th>{{ _('Actions') }}</th>
-        </tr>
-      </thead>
-      <tbody class="text-center">
-        {% for p in payments %}
-        <tr>
-          <td>{{ p.id }}</td>
-          <td>{{ p.due_date }}</td>
-          <td class="text-success fw-bold">{{ p.amount }}</td>
-          <td>
-            {% if p.status == 'paid' %}
-              <span class="badge bg-success">{{ _('Paid') }}</span>
-            {% else %}
-              <span class="badge bg-warning text-dark">{{ _('Unpaid') }}</span>
-            {% endif %}
-          </td>
-          <td class="d-flex flex-wrap justify-content-center gap-1">
-            <form method="post" action="{{ url_for('accountant.mark_payment', payment_id=p.id) }}">
-              <input type="hidden" name="status" value="{{ 'unpaid' if p.status=='paid' else 'paid' }}">
-              <button class="btn btn-outline-primary btn-sm fw-bold" type="submit">
-                <i class="bi bi-arrow-repeat me-1"></i>{{ _('Toggle') }}
-              </button>
-            </form>
-            <a class="btn btn-outline-dark btn-sm fw-bold" href="{{ url_for('accountant.generate_invoice', payment_id=p.id) }}">
-              <i class="bi bi-receipt me-1"></i>{{ _('Generate Invoice') }}
-            </a>
-            {% if p.invoice %}
-            <a class="btn btn-outline-success btn-sm fw-bold" href="{{ url_for('accountant.download_invoice', payment_id=p.id) }}">
-              <i class="bi bi-download me-1"></i>{{ _('Download') }}
-            </a>
-            {% endif %}
-          </td>
-        </tr>
-        {% else %}
-        <tr>
-          <td colspan="5" class="text-center text-muted">{{ _('No data') }}</td>
-        </tr>
-        {% endfor %}
-      </tbody>
-    </table>
-  </div>
-</div>
-
-=======
 <h3 class="mb-3">{{ _('Accountant Dashboard') }}</h3>
 
 <div class="row g-3 mb-3">
@@ -253,5 +178,4 @@
     }
   });
 </script>
->>>>>>> 718c5225
 {% endblock %}